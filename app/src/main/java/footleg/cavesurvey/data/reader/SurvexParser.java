--- conflicted
+++ resolved
@@ -39,11 +39,7 @@
  * Parser for Survex format text data files.
  * 
  * @author Footleg
-<<<<<<< HEAD
  * @version 2024.09.24 (ISO 8601 YYYY.MM.DD)
-=======
- * @version 2024.06.09 (ISO 8601 YYYY.MM.DD)
->>>>>>> b51500b7
  * @since 1.8 (The Java version used)
  * 
  * @to.do
@@ -52,10 +48,6 @@
  *        TODO Parse calibration comments fields
  *        TODO Parse team fields
  *        TODO Parse instrument fields
-<<<<<<< HEAD
-=======
- *        TODO Parse anonymous station legs as splays
->>>>>>> b51500b7
  */
 public class SurvexParser {
 	private Logger logger;
@@ -65,7 +57,13 @@
 	 * 
 	 * @param logger Logging class to output information, warning and error messages
 	 *               to
+	 * Class constructor
+	 * 
+	 * @param logger Logging class to output information, warning and error messages
+	 *               to
 	 */
+	public SurvexParser(Logger logger) {
+
 	public SurvexParser(Logger logger) {
 		super();
 		this.logger = logger;
@@ -110,7 +108,17 @@
 	 * @return Cave Survey object
 	 * @throws ParseException Exception raised when information in a survey data
 	 *                        file is not supported or valid for the format
+	 * @param multifileRefs  ArrayList of strings indicating the original file and
+	 *                       line number for each data line in the
+	 *                       surveyFileData ArrayList passed in. Used to report
+	 *                       errors in logger for original survey data files when
+	 *                       parsing multi-file Survex projects.
+	 * @return Cave Survey object
+	 * @throws ParseException Exception raised when information in a survey data
+	 *                        file is not supported or valid for the format
 	 */
+	public CaveSurvey parseFile(List<String> surveyFileData, List<String> multifileRefs) throws ParseException {
+
 	public CaveSurvey parseFile(List<String> surveyFileData, List<String> multifileRefs) throws ParseException {
 		/**
 		 * Read state codes:
@@ -119,30 +127,50 @@
 		 * 2=LRUD block
 		 */
 
+
 		int state = 0;
 
+		// Create cave survey object to hold data
 		// Create cave survey object to hold data
 		CaveSurvey allSeries = new CaveSurvey(logger);
 
 		// Create stack to hold open series while processing data lines
+
+		// Create stack to hold open series while processing data lines
 		List<SurveySeries> seriesStack = new ArrayList<SurveySeries>();
+
+		// Create stack to hold open series names while processing data lines
 
 		// Create stack to hold open series names while processing data lines
 		List<String> nameStack = new ArrayList<String>();
 
 		// Create list for equates
+
+		// Create list for equates
 		List<Equate> equates = new ArrayList<Equate>();
+
+		// Create a series instance to use as a pointer to the active series data is
+		// being read from
 
 		// Create a series instance to use as a pointer to the active series data is
 		// being read from
 		SurveySeries liveSeries = null;
 
 		// Create list to hold data order for active data block
+
+		// Create list to hold data order for active data block
 		List<String> dataOrder = new ArrayList<String>();
 
 		// Variable to hold values for parent block when inside an anonymous block
 		DataBlockProperties blockProps = new DataBlockProperties(false, false, false, false);
 
+		// Variable to hold values for parent block when inside an anonymous block
+		DataBlockProperties blockProps = new DataBlockProperties(false, false, false, false);
+
+		// Loop through all data lines
+		for (int fileDataIdx = 0; fileDataIdx < surveyFileData.size(); fileDataIdx++) {
+			// Get data line, file line number and line reference for the next data line
+			// from the survey data array list
 		// Loop through all data lines
 		for (int fileDataIdx = 0; fileDataIdx < surveyFileData.size(); fileDataIdx++) {
 			// Get data line, file line number and line reference for the next data line
@@ -152,14 +180,21 @@
 			String lineRef = "" + lineNo;
 			if (multifileRefs != null) {
 				lineRef = multifileRefs.get(fileDataIdx);
+			if (multifileRefs != null) {
+				lineRef = multifileRefs.get(fileDataIdx);
 			}
+
+			// Discard text after comment character
+			// TODO Keep comments and add into data model for legs, series and file heading
 
 			// Discard text after comment character
 			// TODO Keep comments and add into data model for legs, series and file heading
 			int commentPos = dataLine.indexOf(';');
 			if (commentPos > -1) {
+			if (commentPos > -1) {
 				dataLine = dataLine.substring(0, commentPos);
 			}
+			// Trim whitespace off line ends
 			// Trim whitespace off line ends
 			dataLine = dataLine.trim();
 			// Skip blank lines
@@ -169,7 +204,18 @@
 					// Process line into individual items trimming off initial '*'
 					String[] data = UtilityFunctions.cleanAndSplitDataLine(dataLine.substring(1));
 					// Get command keyword
+			// Skip blank lines
+			if (dataLine.length() > 0) {
+				// Check line for commands
+				if (dataLine.charAt(0) == '*') {
+					// Process line into individual items trimming off initial '*'
+					String[] data = UtilityFunctions.cleanAndSplitDataLine(dataLine.substring(1));
+					// Get command keyword
 					String cmd = data[0];
+
+					// Check for expected commands
+					if (cmd.compareToIgnoreCase("BEGIN") == 0) {
+						// Start of new block
 
 					// Check for expected commands
 					if (cmd.compareToIgnoreCase("BEGIN") == 0) {
@@ -177,16 +223,21 @@
 						state = 1;
 						if (data.length == 2) {
 							// Create series
+							// Create series
 							liveSeries = new SurveySeries(data[1]);
 							// Add name to stack
+							// Add name to stack
 							nameStack.add(data[1]);
+							// Get calibrations from last series and apply to new child series (if present)
 							// Get calibrations from last series and apply to new child series (if present)
 							double tapeCal = 0.0;
 							double compassCal = 0.0;
 							double clinoCal = 0.0;
 							double declinationCal = 0.0;
 							// Check if a parent series exists
+							// Check if a parent series exists
 							if (seriesStack.size() > 0) {
+								SurveySeries series = seriesStack.get(seriesStack.size() - 1);
 								SurveySeries series = seriesStack.get(seriesStack.size() - 1);
 								tapeCal = series.getTapeCalibration(LengthUnit.Metres);
 								compassCal = series.getCompassCalibration(BearingUnit.Degrees);
@@ -195,7 +246,10 @@
 								dataOrder = series.getDataOrder();
 							}
 							// Put new series onto stack
+							// Put new series onto stack
 							seriesStack.add(liveSeries);
+							// Apply calibrations from parent series.
+							// These will get overwritten if this series has it's own calibrations.
 							// Apply calibrations from parent series.
 							// These will get overwritten if this series has it's own calibrations.
 							liveSeries.setTapeCalibration(tapeCal, LengthUnit.Metres);
@@ -207,7 +261,16 @@
 							// retrieve at series end
 							DataBlockProperties newBlock = new DataBlockProperties(blockProps);
 							// Make new properties block the current one
+							// Copy flag settings into new child series and store parent settings to
+							// retrieve at series end
+							DataBlockProperties newBlock = new DataBlockProperties(blockProps);
+							// Make new properties block the current one
 							blockProps = newBlock;
+						} else if (data.length < 2) {
+							// Anonymous block begin. Put properties from last block into new block as
+							// parent
+							DataBlockProperties newBlock = new DataBlockProperties(blockProps);
+							// then swap new block to current
 						} else if (data.length < 2) {
 							// Anonymous block begin. Put properties from last block into new block as
 							// parent
@@ -222,7 +285,19 @@
 									UtilityFunctions.formatFileParserMsg(
 											"BEGIN/END blocks names containing spaces are not supported.", lineRef),
 									lineNo);
+							// throw new ParseException( UtilityFunctions.formatFileParserMsg("BEGIN/END
+							// blocks without names are not supported.", lineRef ), lineNo );
+						} else {
+							// Do not support begin/end blocks names with white space
+							throw new ParseException(
+									UtilityFunctions.formatFileParserMsg(
+											"BEGIN/END blocks names containing spaces are not supported.", lineRef),
+									lineNo);
 						}
+					} else if (cmd.compareToIgnoreCase("END") == 0) {
+						// End block
+						if (data.length == 1) {
+							// Anonymous block ended, so just restore parent block flags
 					} else if (cmd.compareToIgnoreCase("END") == 0) {
 						// End block
 						if (data.length == 1) {
@@ -230,7 +305,17 @@
 							blockProps = blockProps.parentBlock;
 						} else {
 							// Named block ended
+						} else {
+							// Named block ended
 							String blockEndName = data[1];
+							// Check end matches end of section name
+							String currentBlockName = nameStack.get(nameStack.size() - 1);
+							if (currentBlockName.compareToIgnoreCase(blockEndName) == 0) {
+								// Found matching end block, so close series
+								// Remove live series from stack, as it is closed
+								SurveySeries endedSeries = seriesStack.remove(seriesStack.size() - 1);
+								nameStack.remove(nameStack.size() - 1);
+								// Restore block properties from parent series block
 							// Check end matches end of section name
 							String currentBlockName = nameStack.get(nameStack.size() - 1);
 							if (currentBlockName.compareToIgnoreCase(blockEndName) == 0) {
@@ -245,15 +330,32 @@
 									liveSeries = seriesStack.get(seriesStack.size() - 1);
 									liveSeries.addSeries(endedSeries);
 									// Return state to 1
+								if (seriesStack.size() > 0) {
+									// Series is inside another, so make that live and add finished series to it
+									liveSeries = seriesStack.get(seriesStack.size() - 1);
+									liveSeries.addSeries(endedSeries);
+									// Return state to 1
 									state = 1;
+								} else {
+									// No other series on stack, so add to main cave survey
+									allSeries.add(endedSeries);
+									// Clear reference to live series
 								} else {
 									// No other series on stack, so add to main cave survey
 									allSeries.add(endedSeries);
 									// Clear reference to live series
 									liveSeries = null;
 									// Return state to 0
+									// Return state to 0
 									state = 0;
 								}
+							} else {
+								// Names of begin end blocks do not match
+								throw new ParseException(
+										UtilityFunctions
+												.formatFileParserMsg("Names of begin end blocks do not match. Begin=" +
+														currentBlockName + " End=" + blockEndName + ".", lineRef),
+										lineNo);
 							} else {
 								// Names of begin end blocks do not match
 								throw new ParseException(
@@ -265,23 +367,39 @@
 						}
 					} else if (cmd.compareToIgnoreCase("EQUATE") == 0) {
 						// Get two parts of the equate, expanding to full nested series names
+					} else if (cmd.compareToIgnoreCase("EQUATE") == 0) {
+						// Get two parts of the equate, expanding to full nested series names
 						String fullSeriesPrefix = fullNestedSeriesName(nameStack);
 						Equate equate = new Equate(fullSeriesPrefix, data[1], fullSeriesPrefix, data[2]);
 						// Add to cache
+						Equate equate = new Equate(fullSeriesPrefix, data[1], fullSeriesPrefix, data[2]);
+						// Add to cache
 						equates.add(equate);
+					} else if (cmd.compareToIgnoreCase("DATA") == 0) {
+						// Reset nosurvey flag
 					} else if (cmd.compareToIgnoreCase("DATA") == 0) {
 						// Reset nosurvey flag
 						blockProps.noSurvey = false;
 						// Check data command type
 						if (data[1].compareToIgnoreCase("PASSAGE") == 0) {
 							// LRUD data block
+						// Check data command type
+						if (data[1].compareToIgnoreCase("PASSAGE") == 0) {
+							// LRUD data block
 							state = 2;
+						} else if (data[1].compareToIgnoreCase("NORMAL") == 0) {
 						} else if (data[1].compareToIgnoreCase("NORMAL") == 0) {
 							state = 1;
 							// Check data order
 							// TODO Add support for backcompass and backclino in normal data
 							logger.logMessage("Found normal data header at line " + lineNo + ". Checking format.");
-
+							// Check data order
+							// TODO Add support for backcompass and backclino in normal data
+							logger.logMessage("Found normal data header at line " + lineNo + ". Checking format.");
+
+							// Build array of expected categories here, and then loop through items picking
+							// off those that match until done.
+							// We will then know if all were found and the format is valid.
 							// Build array of expected categories here, and then loop through items picking
 							// off those that match until done.
 							// We will then know if all were found and the format is valid.
@@ -293,14 +411,25 @@
 							allOrderKeys.add(CaveConverter.DATA_ORDER_CAT_BEARING);
 							allOrderKeys.add(CaveConverter.DATA_ORDER_CAT_CLINO);
 							allOrderKeys.add(CaveConverter.DATA_ORDER_CAT_IGNOREALL);
-
+							allOrderKeys.add(CaveConverter.DATA_ORDER_CAT_FROMSTN);
+							allOrderKeys.add(CaveConverter.DATA_ORDER_CAT_TOSTN);
+							allOrderKeys.add(CaveConverter.DATA_ORDER_CAT_LENGTH);
+							allOrderKeys.add(CaveConverter.DATA_ORDER_CAT_BEARING);
+							allOrderKeys.add(CaveConverter.DATA_ORDER_CAT_CLINO);
+							allOrderKeys.add(CaveConverter.DATA_ORDER_CAT_IGNOREALL);
+
+							for (int dataIdx = 2; dataIdx < data.length; dataIdx++) {
+								// Get next item (including translating alternative terms)
 							for (int dataIdx = 2; dataIdx < data.length; dataIdx++) {
 								// Get next item (including translating alternative terms)
 								String item = data[dataIdx].toUpperCase();
 								if (item.compareTo("TAPE") == 0) {
+								if (item.compareTo("TAPE") == 0) {
 									item = CaveConverter.DATA_ORDER_CAT_LENGTH;
 								} else if (item.compareTo("COMPASS") == 0) {
+								} else if (item.compareTo("COMPASS") == 0) {
 									item = CaveConverter.DATA_ORDER_CAT_BEARING;
+								} else if (item.compareTo("CLINO") == 0) {
 								} else if (item.compareTo("CLINO") == 0) {
 									item = CaveConverter.DATA_ORDER_CAT_CLINO;
 								}
@@ -316,24 +445,42 @@
 											.formatFileParserMsg("Unsupported survex normal data order. Term '" + item
 													+ "' is not supported.", lineRef),
 											lineNo);
+								// Look for item in remaining unused keys list
+								int foundIdx = allOrderKeys.indexOf(item);
+								if (foundIdx > -1) {
+									// Add this item to dataOrder list, and remove from unused keys list
+									dataOrder.add(item);
+									allOrderKeys.remove(foundIdx);
+								} else {
+									// Item not found, so unsupported data normal block
+									throw new ParseException(UtilityFunctions
+											.formatFileParserMsg("Unsupported survex normal data order. Term '" + item
+													+ "' is not supported.", lineRef),
+											lineNo);
 								}
 							}
-<<<<<<< HEAD
 							// Add to live series, as primary unless that is already set to diving,
 							// in which case set as secondary
-=======
-							// Add to live series, as primary unless that is already set to diving, in which
-							// case set as secondary
->>>>>>> b51500b7
 							List<String> checkDataOrder = liveSeries.getDataOrder();
+							if (checkDataOrder.size() > 0
+									&& (UtilityFunctions.dataOrderIsDiving(checkDataOrder))) {
 							if (checkDataOrder.size() > 0
 									&& (UtilityFunctions.dataOrderIsDiving(checkDataOrder))) {
 								liveSeries.setDataOrder2(dataOrder);
 							} else {
+							} else {
 								liveSeries.setDataOrder(dataOrder);
 							}
 						} else if (data[1].compareToIgnoreCase("DIVING") == 0) {
+						} else if (data[1].compareToIgnoreCase("DIVING") == 0) {
 							state = 1;
+							// Check data order
+							// TODO Add support for backcompass and backclino in diving data
+							logger.logMessage("Found diving data header at line " + lineNo + ". Checking format.");
+
+							// Build array of expected categories here, and then loop through items picking
+							// off those that match until done.
+							// We will then know if all were found and the format is valid.
 							// Check data order
 							// TODO Add support for backcompass and backclino in diving data
 							logger.logMessage("Found diving data header at line " + lineNo + ". Checking format.");
@@ -351,12 +498,24 @@
 							allOrderKeys.add(CaveConverter.DATA_ORDER_CAT_TODEPTH);
 							allOrderKeys.add(CaveConverter.DATA_ORDER_CAT_DEPTHCHANGE);
 							allOrderKeys.add(CaveConverter.DATA_ORDER_CAT_IGNOREALL);
-
+							allOrderKeys.add(CaveConverter.DATA_ORDER_CAT_FROMSTN);
+							allOrderKeys.add(CaveConverter.DATA_ORDER_CAT_TOSTN);
+							allOrderKeys.add(CaveConverter.DATA_ORDER_CAT_LENGTH);
+							allOrderKeys.add(CaveConverter.DATA_ORDER_CAT_BEARING);
+							allOrderKeys.add(CaveConverter.DATA_ORDER_CAT_FROMDEPTH);
+							allOrderKeys.add(CaveConverter.DATA_ORDER_CAT_TODEPTH);
+							allOrderKeys.add(CaveConverter.DATA_ORDER_CAT_DEPTHCHANGE);
+							allOrderKeys.add(CaveConverter.DATA_ORDER_CAT_IGNOREALL);
+
+							for (int dataIdx = 2; dataIdx < data.length; dataIdx++) {
+								// Get next item (including translating alternative terms)
 							for (int dataIdx = 2; dataIdx < data.length; dataIdx++) {
 								// Get next item (including translating alternative terms)
 								String item = data[dataIdx].toUpperCase();
 								if (item.compareTo("TAPE") == 0) {
+								if (item.compareTo("TAPE") == 0) {
 									item = CaveConverter.DATA_ORDER_CAT_LENGTH;
+								} else if (item.compareTo("COMPASS") == 0) {
 								} else if (item.compareTo("COMPASS") == 0) {
 									item = CaveConverter.DATA_ORDER_CAT_BEARING;
 								}
@@ -372,11 +531,31 @@
 										int altIdx = allOrderKeys.indexOf(CaveConverter.DATA_ORDER_CAT_FROMDEPTH);
 										if (altIdx > -1) {
 											allOrderKeys.remove(altIdx);
+								// Look for item in remaining unused keys list
+								int foundIdx = allOrderKeys.indexOf(item);
+								if (foundIdx > -1) {
+									// Add this item to dataOrder list, and remove from unused keys list
+									dataOrder.add(item);
+									allOrderKeys.remove(foundIdx);
+									// If a diving depth term, then remove alternative form
+									if (item.compareTo(CaveConverter.DATA_ORDER_CAT_DEPTHCHANGE) == 0) {
+										// Remove from and to depth items from list of remaining valid terms
+										int altIdx = allOrderKeys.indexOf(CaveConverter.DATA_ORDER_CAT_FROMDEPTH);
+										if (altIdx > -1) {
+											allOrderKeys.remove(altIdx);
 										}
 										altIdx = allOrderKeys.indexOf(CaveConverter.DATA_ORDER_CAT_TODEPTH);
 										if (altIdx > -1) {
 											allOrderKeys.remove(altIdx);
-										}
+										altIdx = allOrderKeys.indexOf(CaveConverter.DATA_ORDER_CAT_TODEPTH);
+										if (altIdx > -1) {
+											allOrderKeys.remove(altIdx);
+										}
+									} else if (item.compareTo(CaveConverter.DATA_ORDER_CAT_FROMDEPTH) == 0) {
+										// Remove depth change item from list of remaining valid terms
+										int altIdx = allOrderKeys.indexOf(CaveConverter.DATA_ORDER_CAT_DEPTHCHANGE);
+										if (altIdx > -1) {
+											allOrderKeys.remove(altIdx);
 									} else if (item.compareTo(CaveConverter.DATA_ORDER_CAT_FROMDEPTH) == 0) {
 										// Remove depth change item from list of remaining valid terms
 										int altIdx = allOrderKeys.indexOf(CaveConverter.DATA_ORDER_CAT_DEPTHCHANGE);
@@ -390,8 +569,21 @@
 											throw new ParseException(UtilityFunctions.formatFileParserMsg(
 													"Unsupported survex diving data order. todepth before fromdepth is not supported.",
 													lineRef), lineNo);
+										// Check toDepth comes after fromDepth as parser only supports this ordering of
+										// depths in diving data
+										altIdx = allOrderKeys.indexOf(CaveConverter.DATA_ORDER_CAT_TODEPTH);
+										if (altIdx == -1) {
+											throw new ParseException(UtilityFunctions.formatFileParserMsg(
+													"Unsupported survex diving data order. todepth before fromdepth is not supported.",
+													lineRef), lineNo);
 										}
 									}
+								} else {
+									// Item not found, so unsupported data normal block
+									throw new ParseException(UtilityFunctions
+											.formatFileParserMsg("Unsupported survex diving data order. Term '" + item
+													+ "' is not supported.", lineRef),
+											lineNo);
 								} else {
 									// Item not found, so unsupported data normal block
 									throw new ParseException(UtilityFunctions
@@ -402,15 +594,28 @@
 							}
 							// Add to live series, as primary unless that is already normal,
 							// in which case set as secondary
+							// Add to live series, as primary unless that is already normal,
+							// in which case set as secondary
 							List<String> checkDataOrder = liveSeries.getDataOrder();
+							if (checkDataOrder.size() > 0
+									&& (UtilityFunctions.dataOrderIsDiving(checkDataOrder) == false)) {
 							if (checkDataOrder.size() > 0
 									&& (UtilityFunctions.dataOrderIsDiving(checkDataOrder) == false)) {
 								liveSeries.setDataOrder2(dataOrder);
 							} else {
+							} else {
 								liveSeries.setDataOrder(dataOrder);
 							}
 						} else if (data[1].compareToIgnoreCase("NOSURVEY") == 0) {
+						} else if (data[1].compareToIgnoreCase("NOSURVEY") == 0) {
 							state = 1;
+							// Check data order
+							// TODO Add support for nosurvey station format
+							logger.logMessage("Found nosurvey data header at line " + lineNo + ". Checking format.");
+
+							// Build array of expected categories here, and then loop through items picking
+							// off those that match until done.
+							// We will then know if all were found and the format is valid.
 							// Check data order
 							// TODO Add support for nosurvey station format
 							logger.logMessage("Found nosurvey data header at line " + lineNo + ". Checking format.");
@@ -422,7 +627,11 @@
 							List<String> allOrderKeys = new ArrayList<String>();
 							allOrderKeys.add(CaveConverter.DATA_ORDER_CAT_FROMSTN);
 							allOrderKeys.add(CaveConverter.DATA_ORDER_CAT_TOSTN);
-
+							allOrderKeys.add(CaveConverter.DATA_ORDER_CAT_FROMSTN);
+							allOrderKeys.add(CaveConverter.DATA_ORDER_CAT_TOSTN);
+
+							for (int dataIdx = 2; dataIdx < data.length; dataIdx++) {
+								// Get next item
 							for (int dataIdx = 2; dataIdx < data.length; dataIdx++) {
 								// Get next item
 								String item = data[dataIdx].toUpperCase();
@@ -438,10 +647,27 @@
 											.formatFileParserMsg("Unsupported survex nosurvey data order. Term '" + item
 													+ "' is not supported.", lineRef),
 											lineNo);
+								// Look for item in remaining unused keys list
+								int foundIdx = allOrderKeys.indexOf(item);
+								if (foundIdx > -1) {
+									// Add this item to dataOrder list, and remove from unused keys list
+									dataOrder.add(item);
+									allOrderKeys.remove(foundIdx);
+								} else {
+									// Item not found, so unsupported data normal block
+									throw new ParseException(UtilityFunctions
+											.formatFileParserMsg("Unsupported survex nosurvey data order. Term '" + item
+													+ "' is not supported.", lineRef),
+											lineNo);
 								}
 							}
 							// Set nosurvey flag
+							// Set nosurvey flag
 							blockProps.noSurvey = true;
+						} else {
+							// Other data settings not currently supported (assumes file use default order)
+							throw new ParseException(UtilityFunctions.formatFileParserMsg(
+									"Unsupported survex data command: " + data[1], lineRef), lineNo);
 						} else {
 							// Other data settings not currently supported (assumes file use default order)
 							throw new ParseException(UtilityFunctions.formatFileParserMsg(
@@ -449,8 +675,16 @@
 						}
 					} else if (cmd.compareToIgnoreCase("CALIBRATE") == 0) {
 						// Process calibration command
+					} else if (cmd.compareToIgnoreCase("CALIBRATE") == 0) {
+						// Process calibration command
 						if (data.length == 3) {
 							String type = data[1];
+							double value = Double.parseDouble(data[2]);
+							if (type.compareToIgnoreCase("tape") == 0) {
+								// Set tape calibration in active series
+								liveSeries.setTapeCalibration(value, liveSeries.getLengthUnit());
+							} else if (type.compareToIgnoreCase("declination") == 0) {
+								// Set declination calibration in active series
 							double value = Double.parseDouble(data[2]);
 							if (type.compareToIgnoreCase("tape") == 0) {
 								// Set tape calibration in active series
@@ -464,7 +698,19 @@
 							} else if (type.compareToIgnoreCase("clino") == 0) {
 								// Set compass calibration in active series
 								liveSeries.setClinoCalibration(value, liveSeries.getGradientUnit());
+							} else if (type.compareToIgnoreCase("compass") == 0) {
+								// Set compass calibration in active series
+								liveSeries.setCompassCalibration(value, liveSeries.getBearingUnit());
+							} else if (type.compareToIgnoreCase("clino") == 0) {
+								// Set compass calibration in active series
+								liveSeries.setClinoCalibration(value, liveSeries.getGradientUnit());
 							}
+							// TODO Add support for calibration scale factors
+						} else {
+							// Invalid calibration lie
+							throw new ParseException(UtilityFunctions.formatFileParserMsg(
+									"CALIBRATE command did not contain a single instrument type plus value.", lineRef),
+									lineNo);
 							// TODO Add support for calibration scale factors
 						} else {
 							// Invalid calibration lie
@@ -474,12 +720,20 @@
 						}
 					} else if (cmd.compareToIgnoreCase("DATE") == 0) {
 						// Process date
+					} else if (cmd.compareToIgnoreCase("DATE") == 0) {
+						// Process date
 						if (data.length > 1) {
 							Date value = UtilityFunctions.stringToDate(data[1], "yyyy.MM.dd");
 							liveSeries.setSurveyDate(value);
 						} else {
 							logger.logMessage("DATE command without further data skipped for line: " + dataLine);
+						} else {
+							logger.logMessage("DATE command without further data skipped for line: " + dataLine);
 						}
+					} else if (cmd.compareToIgnoreCase("UNITS") == 0) {
+						// Determine unit being set
+						if (data.length > 2) {
+							// Find unit in line
 					} else if (cmd.compareToIgnoreCase("UNITS") == 0) {
 						// Determine unit being set
 						if (data.length > 2) {
@@ -499,6 +753,19 @@
 										|| (data[i].compareToIgnoreCase("PERCENT") == 0)
 										|| (data[i].compareToIgnoreCase("PERCENTAGE") == 0)) {
 									// Found unit, store index and then look back through items to set for this unit
+								if ((data[i].compareToIgnoreCase("METRES") == 0)
+										|| (data[i].compareToIgnoreCase("METERS") == 0)
+										|| (data[i].compareToIgnoreCase("METRIC") == 0)
+										|| (data[i].compareToIgnoreCase("YARDS") == 0)
+										|| (data[i].compareToIgnoreCase("FEET") == 0)
+										|| (data[i].compareToIgnoreCase("DEGS") == 0)
+										|| (data[i].compareToIgnoreCase("DEGREES") == 0)
+										|| (data[i].compareToIgnoreCase("GRADS") == 0)
+										|| (data[i].compareToIgnoreCase("MILS") == 0)
+										|| (data[i].compareToIgnoreCase("MINUTES") == 0)
+										|| (data[i].compareToIgnoreCase("PERCENT") == 0)
+										|| (data[i].compareToIgnoreCase("PERCENTAGE") == 0)) {
+									// Found unit, store index and then look back through items to set for this unit
 									unitIdx = i;
 									break;
 								}
@@ -580,15 +847,96 @@
 									} else {
 										throw new ParseException(UtilityFunctions.formatFileParserMsg(
 												"Unsupported unit type '" + data[i] + "'.", lineRef), lineNo);
+									if (data[i].compareToIgnoreCase("TAPE") == 0
+											|| data[i].compareToIgnoreCase("LENGTH") == 0) {
+										// TAPE/LENGTH, BACKTAPE/BACKLENGTH, COUNTER/COUNT, DEPTH, DX/EASTING,
+										// DY/NORTHING, DZ/ALTITUDE in YARDS|FEET|METRIC|METRES|METERS (default: METRES)
+										if (data[unitIdx].compareToIgnoreCase("METRES") == 0
+												|| data[unitIdx].compareToIgnoreCase("METERS") == 0
+												|| data[unitIdx].compareToIgnoreCase("METRIC") == 0) {
+											liveSeries.setLengthUnit(LengthUnit.Metres);
+										} else if (data[unitIdx].compareToIgnoreCase("FEET") == 0) {
+											liveSeries.setLengthUnit(LengthUnit.Feet);
+										} else if (data[unitIdx].compareToIgnoreCase("YARDS") == 0) {
+											liveSeries.setLengthUnit(LengthUnit.Yards);
+										} else {
+											throw new ParseException(UtilityFunctions.formatFileParserMsg(
+													"Unsupported length unit '" + data[unitIdx] + "'.", lineRef),
+													lineNo);
+										}
+									} else if (data[i].compareToIgnoreCase("DEPTH") == 0) {
+										// TAPE/LENGTH, BACKTAPE/BACKLENGTH, COUNTER/COUNT, DEPTH, DX/EASTING,
+										// DY/NORTHING, DZ/ALTITUDE in YARDS|FEET|METRIC|METRES|METERS (default: METRES)
+										if (data[unitIdx].compareToIgnoreCase("METRES") == 0
+												|| data[unitIdx].compareToIgnoreCase("METERS") == 0
+												|| data[unitIdx].compareToIgnoreCase("METRIC") == 0) {
+											liveSeries.setDepthUnit(LengthUnit.Metres);
+										} else if (data[unitIdx].compareToIgnoreCase("FEET") == 0) {
+											liveSeries.setDepthUnit(LengthUnit.Feet);
+										} else if (data[unitIdx].compareToIgnoreCase("YARDS") == 0) {
+											liveSeries.setDepthUnit(LengthUnit.Yards);
+										} else {
+											throw new ParseException(
+													UtilityFunctions.formatFileParserMsg(
+															"Unsupported depth unit '" + data[unitIdx] + "'.", lineRef),
+													lineNo);
+										}
+									} else if (data[i].compareToIgnoreCase("COMPASS") == 0
+											|| data[i].compareToIgnoreCase("BEARING") == 0) {
+										// COMPASS/BEARING, BACKCOMPASS/BACKBEARING, DECLINATION in
+										// DEG|DEGREES|GRADS|MILS|MINUTES (default: DEGREES)
+										if (data[unitIdx].compareToIgnoreCase("DEGS") == 0
+												|| data[unitIdx].compareToIgnoreCase("DEGREES") == 0) {
+											liveSeries.setBearingUnit(BearingUnit.Degrees);
+										} else if (data[unitIdx].compareToIgnoreCase("GRADS") == 0
+												|| data[unitIdx].compareToIgnoreCase("MILS") == 0) {
+											liveSeries.setBearingUnit(BearingUnit.Grads);
+										} else if (data[unitIdx].compareToIgnoreCase("MINUTES") == 0) {
+											liveSeries.setBearingUnit(BearingUnit.Minutes);
+										} else {
+											throw new ParseException(UtilityFunctions.formatFileParserMsg(
+													"Unsupported bearing unit '" + data[unitIdx] + "'.", lineRef),
+													lineNo);
+										}
+									} else if (data[i].compareToIgnoreCase("CLINO") == 0
+											|| data[i].compareToIgnoreCase("GRADIENT") == 0) {
+										// CLINO/GRADIENT, BACKCLINO/BACKGRADIENT in
+										// DEG|DEGREES|GRADS|MILS|PERCENT|PERCENTAGE (default: DEGREES)
+										if (data[unitIdx].compareToIgnoreCase("DEGS") == 0
+												|| data[unitIdx].compareToIgnoreCase("DEGREES") == 0) {
+											liveSeries.setGradientUnit(GradientUnit.Degrees);
+										} else if (data[unitIdx].compareToIgnoreCase("GRADS") == 0
+												|| data[unitIdx].compareToIgnoreCase("MILS") == 0) {
+											liveSeries.setGradientUnit(GradientUnit.Grads);
+										} else if (data[unitIdx].compareToIgnoreCase("PERCENT") == 0
+												|| data[unitIdx].compareToIgnoreCase("PERCENTAGE") == 0) {
+											liveSeries.setGradientUnit(GradientUnit.Percent);
+										} else if (data[unitIdx].compareToIgnoreCase("MINUTES") == 0) {
+											liveSeries.setGradientUnit(GradientUnit.Minutes);
+										} else {
+											throw new ParseException(UtilityFunctions.formatFileParserMsg(
+													"Unsupported gradient unit '" + data[unitIdx] + "'.", lineRef),
+													lineNo);
+										}
+									} else {
+										throw new ParseException(UtilityFunctions.formatFileParserMsg(
+												"Unsupported unit type '" + data[i] + "'.", lineRef), lineNo);
 									}
 								}
 							} else {
 								throw new ParseException(UtilityFunctions.formatFileParserMsg(
 										"UNITS command did not contain a category of measurement plus value.", lineRef),
 										lineNo);
+							} else {
+								throw new ParseException(UtilityFunctions.formatFileParserMsg(
+										"UNITS command did not contain a category of measurement plus value.", lineRef),
+										lineNo);
 							}
 
 						}
+
+					} else if (cmd.compareToIgnoreCase("FLAGS") == 0) {
+						// Process flags
 
 					} else if (cmd.compareToIgnoreCase("FLAGS") == 0) {
 						// Process flags
@@ -596,21 +944,33 @@
 						for (int iFlags = 1; iFlags < data.length; iFlags++) {
 							// Read all flags settings to determine what is being turned on or off
 							if (data[iFlags].compareToIgnoreCase("NOT") == 0) {
+							// Read all flags settings to determine what is being turned on or off
+							if (data[iFlags].compareToIgnoreCase("NOT") == 0) {
 								notPrefixed = true;
+							} else if (data[iFlags].compareToIgnoreCase("DUPLICATE") == 0) {
 							} else if (data[iFlags].compareToIgnoreCase("DUPLICATE") == 0) {
 								blockProps.duplicateFlag = (notPrefixed == false);
 								notPrefixed = false;
 							} else if (data[iFlags].compareToIgnoreCase("SPLAY") == 0) {
+							} else if (data[iFlags].compareToIgnoreCase("SPLAY") == 0) {
 								blockProps.splayFlag = (notPrefixed == false);
 								notPrefixed = false;
+							} else if (data[iFlags].compareToIgnoreCase("SURFACE") == 0) {
 							} else if (data[iFlags].compareToIgnoreCase("SURFACE") == 0) {
 								blockProps.surfaceFlag = (notPrefixed == false);
 								notPrefixed = false;
 							} else {
 								// Reset notPrefixed flag if any other value
+							} else {
+								// Reset notPrefixed flag if any other value
 								notPrefixed = false;
 							}
 						}
+					} else {
+						// Ignore other commands inside begin end block
+						// TODO Add support for FIX stations
+						// TODO Add support for ENTRANCE stations
+						// TODO Add support for topofil clino calibration scale factor
 					} else {
 						// Ignore other commands inside begin end block
 						// TODO Add support for FIX stations
@@ -625,7 +985,15 @@
 
 					if (liveSeries != null) {
 						// Process line into individual items
+				} else {
+					// Data line
+					// logger.logMessage("Data line " + CaveConverter.padNumber(lineNo, 4) + ": " +
+					// dataLine);
+
+					if (liveSeries != null) {
+						// Process line into individual items
 						String[] data = UtilityFunctions.cleanAndSplitDataLine(dataLine);
+
 
 						switch (state) {
 							case 1:
@@ -738,7 +1106,6 @@
 									}
 
 									index++;
-<<<<<<< HEAD
 								}
 
 								// Check leg was found
@@ -750,24 +1117,6 @@
 									// Add leg to series
 									liveSeries.addLeg(leg);
 								}
-=======
-								}
-
-								// Check leg was found
-								if (blockProps.noSurvey || leg.getLength(LengthUnit.Metres) > -1) {
-									// Set flags for leg
-									leg.setDuplicate(blockProps.duplicateFlag);
-									if (leg.getToStn().getName().compareTo("-") == 0) {
-										// Legs to anonymous stations are always treated as splays
-										leg.setSplay(true);
-									} else {
-										leg.setSplay(blockProps.splayFlag);
-									}
-									leg.setSurface(blockProps.surfaceFlag);
-									// Add leg to series
-									liveSeries.addLeg(leg);
-								}
->>>>>>> b51500b7
 								break;
 							case 2:
 								// Add data to LRUD cache
@@ -786,32 +1135,49 @@
 						// Data line outside of series
 						throw new ParseException(UtilityFunctions.formatFileParserMsg(
 								"Data line found outside of any begin/end block.", lineRef), lineNo);
+
+					} else {
+						// Data line outside of series
+						throw new ParseException(UtilityFunctions.formatFileParserMsg(
+								"Data line found outside of any begin/end block.", lineRef), lineNo);
 					}
+
 
 				}
 			}
 		}
 
 		// Process equates
+
+		// Process equates
 		UtilityFunctions.processEquates(equates, allSeries);
+
+		// Debug dump
 
 		// Debug dump
 		UtilityFunctions.logSurveyDebugData(allSeries, logger);
+
+		// Completed file parsing
 
 		// Completed file parsing
 		return allSeries;
 	}
 
 	// Get series names in stack to generate full series name
+	// Get series names in stack to generate full series name
 	private String fullNestedSeriesName(List<String> stack) {
 		String name = "";
 
+
 		Iterator<String> stackIterator = stack.listIterator();
+		while (stackIterator.hasNext()) {
 		while (stackIterator.hasNext()) {
 			name += "." + stackIterator.next();
 		}
 		// Remove initial dot
+		// Remove initial dot
 		return name.substring(1);
 	}
 
+
 }